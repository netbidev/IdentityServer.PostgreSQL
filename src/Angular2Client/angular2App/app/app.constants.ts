--- conflicted
+++ resolved
@@ -1,11 +1,7 @@
-import { Injectable } from '@angular/core';
-
-@Injectable()
-export class Configuration {
-    public Server = 'https://localhost:44390/';
-<<<<<<< HEAD
-    public FileServer: string = 'https://localhost:44378/';
-=======
-    public FileServer = 'https://localhost:44378/';
->>>>>>> cf0c7cae
+import { Injectable } from '@angular/core';
+
+@Injectable()
+export class Configuration {
+    public Server = 'https://localhost:44390/';
+    public FileServer = 'https://localhost:44378/';
 }