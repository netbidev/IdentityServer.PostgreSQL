import { HttpClient, HttpHeaders, HttpParams } from '@angular/common/http';
import { Injectable, NgZone } from '@angular/core';
import { Router } from '@angular/router';
import { BehaviorSubject, from, Observable, of, Subject, throwError as observableThrowError, timer } from 'rxjs';
import { catchError, filter, map, race, shareReplay, switchMap, switchMapTo, take, tap } from 'rxjs/operators';
import { OidcDataService } from '../data-services/oidc-data.service';
import { OpenIdConfiguration } from '../models/auth.configuration';
import { AuthWellKnownEndpoints } from '../models/auth.well-known-endpoints';
import { AuthorizationResult } from '../models/authorization-result';
import { AuthorizationState } from '../models/authorization-state.enum';
import { JwtKeys } from '../models/jwtkeys';
import { ValidateStateResult } from '../models/validate-state-result.model';
import { ValidationResult } from '../models/validation-result.enum';
import { ConfigurationProvider } from './auth-configuration.provider';
import { StateValidationService } from './oidc-security-state-validation.service';
import { TokenHelperService } from './oidc-token-helper.service';
import { LoggerService } from './oidc.logger.service';
import { OidcSecurityCheckSession } from './oidc.security.check-session';
import { OidcSecurityCommon } from './oidc.security.common';
import { OidcSecuritySilentRenew } from './oidc.security.silent-renew';
import { OidcSecurityUserService } from './oidc.security.user-service';
import { OidcSecurityValidation } from './oidc.security.validation';
import { UriEncoder } from './uri-encoder';

@Injectable()
export class OidcSecurityService {
    private _onModuleSetup = new Subject<boolean>();
    private _onCheckSessionChanged = new Subject<boolean>();
    private _onAuthorizationResult = new Subject<AuthorizationResult>();

    public get onModuleSetup(): Observable<boolean> {
        return this._onModuleSetup.asObservable();
    }

    public get onAuthorizationResult(): Observable<AuthorizationResult> {
        return this._onAuthorizationResult.asObservable();
    }

    public get onCheckSessionChanged(): Observable<boolean> {
        return this._onCheckSessionChanged.asObservable();
    }

    public get onConfigurationChange(): Observable<OpenIdConfiguration> {
        return this.configurationProvider.onConfigurationChange;
    }

    checkSessionChanged = false;
    moduleSetup = false;

    private _isModuleSetup = new BehaviorSubject<boolean>(false);

    private _isAuthorized = new BehaviorSubject<boolean>(false);
    private _isSetupAndAuthorized: Observable<boolean>;

    private _userData = new BehaviorSubject<any>('');
    private authWellKnownEndpointsLoaded = false;
    private runTokenValidationRunning = false;
    private _scheduledHeartBeat: any;
    private boundSilentRenewEvent: any;

    constructor(
        private oidcDataService: OidcDataService,
        private stateValidationService: StateValidationService,
        private router: Router,
        private oidcSecurityCheckSession: OidcSecurityCheckSession,
        private oidcSecuritySilentRenew: OidcSecuritySilentRenew,
        private oidcSecurityUserService: OidcSecurityUserService,
        private oidcSecurityCommon: OidcSecurityCommon,
        private oidcSecurityValidation: OidcSecurityValidation,
        private tokenHelperService: TokenHelperService,
        private loggerService: LoggerService,
        private zone: NgZone,
        private readonly httpClient: HttpClient,
        private readonly configurationProvider: ConfigurationProvider
    ) {
        this.onModuleSetup.pipe(take(1)).subscribe(() => {
            this.moduleSetup = true;
            this._isModuleSetup.next(true);
        });

        this._isSetupAndAuthorized = this._isModuleSetup.pipe(
            filter((isModuleSetup: boolean) => isModuleSetup),
            switchMap(() => {
                if (!this.configurationProvider.openIDConfiguration.silent_renew) {
                    this.loggerService.logDebug(`IsAuthorizedRace: Silent Renew Not Active. Emitting.`);
                    return from([true]);
                }

                const race$ = this._isAuthorized.asObservable().pipe(
                    filter((isAuthorized: boolean) => isAuthorized),
                    take(1),
                    tap(() => this.loggerService.logDebug('IsAuthorizedRace: Existing token is still authorized.')),
                    race(
                        this._onAuthorizationResult.pipe(
                            take(1),
                            tap(() => this.loggerService.logDebug('IsAuthorizedRace: Silent Renew Refresh Session Complete')),
                            map(() => true)
                        ),
                        timer(5000).pipe(
                            // backup, if nothing happens after 5 seconds stop waiting and emit
                            tap(() => {
                                this.resetAuthorizationData(false);
                                this.oidcSecurityCommon.authNonce = '';
                                this.loggerService.logWarning('IsAuthorizedRace: Timeout reached. Emitting.');
                            }),
                            map(() => true)
                        )
                    )
                );

                this.loggerService.logDebug('Silent Renew is active, check if token in storage is active');
                if (this.oidcSecurityCommon.authNonce === '' || this.oidcSecurityCommon.authNonce === undefined) {
                    // login not running, or a second silent renew, user must login first before this will work.
                    this.loggerService.logDebug('Silent Renew or login not running, try to refresh the session');
                    this.refreshSession();
                }

                return race$;
            }),
            tap(() => this.loggerService.logDebug('IsAuthorizedRace: Completed')),
            switchMapTo(this._isAuthorized.asObservable()),
            tap((isAuthorized: boolean) => this.loggerService.logDebug(`getIsAuthorized: ${isAuthorized}`)),
            shareReplay(1)
        );

        this._isSetupAndAuthorized
            .pipe(filter(() => this.configurationProvider.openIDConfiguration.start_checksession))
            .subscribe(isSetupAndAuthorized => {
                if (isSetupAndAuthorized) {
                    this.oidcSecurityCheckSession.startCheckingSession(this.configurationProvider.openIDConfiguration.client_id);
                } else {
                    this.oidcSecurityCheckSession.stopCheckingSession();
                }
            });
    }

    setupModule(openIdConfiguration: OpenIdConfiguration, authWellKnownEndpoints: AuthWellKnownEndpoints): void {
        this.configurationProvider.setup(openIdConfiguration, authWellKnownEndpoints);

        this.oidcSecurityCheckSession.onCheckSessionChanged.subscribe(() => {
            this.loggerService.logDebug('onCheckSessionChanged');
            this.checkSessionChanged = true;
            this._onCheckSessionChanged.next(this.checkSessionChanged);
        });

        const userData = this.oidcSecurityCommon.userData;
        if (userData) {
            this.setUserData(userData);
        }

        const isAuthorized = this.oidcSecurityCommon.isAuthorized;
        if (isAuthorized) {
            this.loggerService.logDebug('IsAuthorized setup module');
            this.loggerService.logDebug(this.oidcSecurityCommon.idToken);
            if (
                this.oidcSecurityValidation.isTokenExpired(
                    this.oidcSecurityCommon.idToken,
                    this.configurationProvider.openIDConfiguration.silent_renew_offset_in_seconds
                )
            ) {
                this.loggerService.logDebug('IsAuthorized setup module; id_token isTokenExpired');
            } else {
                this.loggerService.logDebug('IsAuthorized setup module; id_token is valid');
                this.setIsAuthorized(isAuthorized);
            }
            this.runTokenValidation();
        }

        this.loggerService.logDebug('STS server: ' + this.configurationProvider.openIDConfiguration.stsServer);

        this._onModuleSetup.next();

        if (this.configurationProvider.openIDConfiguration.silent_renew) {
            this.oidcSecuritySilentRenew.initRenew();

            // Support authorization via DOM events.
            // Deregister if OidcSecurityService.setupModule is called again by any instance.
            //      We only ever want the latest setup service to be reacting to this event.
            this.boundSilentRenewEvent = this.silentRenewEventHandler.bind(this);

            const instanceId = Math.random();

            const boundSilentRenewInitEvent = ((e: CustomEvent) => {
                if (e.detail !== instanceId) {
                    window.removeEventListener('oidc-silent-renew-message', this.boundSilentRenewEvent);
                    window.removeEventListener('oidc-silent-renew-init', boundSilentRenewInitEvent);
                }
            }).bind(this);

            window.addEventListener('oidc-silent-renew-init', boundSilentRenewInitEvent, false);
            window.addEventListener('oidc-silent-renew-message', this.boundSilentRenewEvent, false);

            window.dispatchEvent(
                new CustomEvent('oidc-silent-renew-init', {
                    detail: instanceId,
                })
            );
        }
    }

    getUserData(): Observable<any> {
        return this._userData.asObservable();
    }

    getIsModuleSetup(): Observable<boolean> {
        return this._isModuleSetup.asObservable();
    }

    getIsAuthorized(): Observable<boolean> {
        return this._isSetupAndAuthorized;
    }

    getToken(): string {
        if (!this._isAuthorized.getValue()) {
            return '';
        }

        const token = this.oidcSecurityCommon.getAccessToken();
        return decodeURIComponent(token);
    }

    getIdToken(): string {
        if (!this._isAuthorized.getValue()) {
            return '';
        }

        const token = this.oidcSecurityCommon.getIdToken();
        return decodeURIComponent(token);
    }

    getPayloadFromIdToken(encode = false): any {
        const token = this.getIdToken();
        return this.tokenHelperService.getPayloadFromToken(token, encode);
    }

    setState(state: string): void {
        this.oidcSecurityCommon.authStateControl = state;
    }

    getState(): string {
        return this.oidcSecurityCommon.authStateControl;
    }

    setCustomRequestParameters(params: { [key: string]: string | number | boolean }) {
        this.oidcSecurityCommon.customRequestParams = params;
    }

    // Code Flow with PCKE or Implicit Flow
    authorize(urlHandler?: (url: string) => any) {
        if (this.configurationProvider.wellKnownEndpoints) {
            this.authWellKnownEndpointsLoaded = true;
        }

        if (!this.authWellKnownEndpointsLoaded) {
            this.loggerService.logError('Well known endpoints must be loaded before user can login!');
            return;
        }

        if (!this.oidcSecurityValidation.config_validate_response_type(this.configurationProvider.openIDConfiguration.response_type)) {
            // invalid response_type
            return;
        }

        this.resetAuthorizationData(false);

        this.loggerService.logDebug('BEGIN Authorize Code Flow, no auth data');

        let state = this.oidcSecurityCommon.authStateControl;
        if (!state) {
            state = Date.now() + '' + Math.random() + Math.random();
            this.oidcSecurityCommon.authStateControl = state;
        }

        const nonce = 'N' + Math.random() + '' + Date.now();
        this.oidcSecurityCommon.authNonce = nonce;
        this.loggerService.logDebug('AuthorizedController created. local state: ' + this.oidcSecurityCommon.authStateControl);

        let url = '';
        // Code Flow
        if (this.configurationProvider.openIDConfiguration.response_type === 'code') {
            // code_challenge with "S256"
            const code_verifier = 'C' + Math.random() + '' + Date.now() + '' + Date.now() + Math.random();
            const code_challenge = this.oidcSecurityValidation.generate_code_verifier(code_verifier);

            this.oidcSecurityCommon.code_verifier = code_verifier;

            if (this.configurationProvider.wellKnownEndpoints) {
                url = this.createAuthorizeUrl(
                    true,
                    code_challenge,
                    this.configurationProvider.openIDConfiguration.redirect_url,
                    nonce,
                    state,
                    this.configurationProvider.wellKnownEndpoints.authorization_endpoint || ''
                );
            } else {
                this.loggerService.logError('authWellKnownEndpoints is undefined');
            }
        } else {
            // Implicit Flow

            if (this.configurationProvider.wellKnownEndpoints) {
                url = this.createAuthorizeUrl(
                    false,
                    '',
                    this.configurationProvider.openIDConfiguration.redirect_url,
                    nonce,
                    state,
                    this.configurationProvider.wellKnownEndpoints.authorization_endpoint || ''
                );
            } else {
                this.loggerService.logError('authWellKnownEndpoints is undefined');
            }
        }

        if (urlHandler) {
            urlHandler(url);
        } else {
            this.redirectTo(url);
        }
    }

    // Code Flow
    authorizedCallbackWithCode(urlToCheck: string) {
        const urlParts = urlToCheck.split('?');
        const params = new HttpParams({
            fromString: urlParts[1],
        });
        const code = params.get('code');
        const state = params.get('state');
        const session_state = params.get('session_state');

        if (code && state) {
            this.requestTokensWithCode(code, state, session_state);
        }
    }

    // Code Flow
    requestTokensWithCode(code: string, state: string, session_state: string | null) {
        this._isModuleSetup
            .pipe(
                filter((isModuleSetup: boolean) => isModuleSetup),
                take(1)
            )
            .subscribe(() => {
                this.requestTokensWithCodeProcedure(code, state, session_state);
            });
    }

    // Code Flow with PCKE
    requestTokensWithCodeProcedure(code: string, state: string, session_state: string | null) {
        let tokenRequestUrl = '';
        if (this.configurationProvider.wellKnownEndpoints && this.configurationProvider.wellKnownEndpoints.token_endpoint) {
            tokenRequestUrl = `${this.configurationProvider.wellKnownEndpoints.token_endpoint}`;
        }

        if (!this.oidcSecurityValidation.validateStateFromHashCallback(state, this.oidcSecurityCommon.authStateControl)) {
            this.loggerService.logWarning('authorizedCallback incorrect state');
            // ValidationResult.StatesDoNotMatch;
            return;
        }

        let headers: HttpHeaders = new HttpHeaders();
        headers = headers.set('Content-Type', 'application/x-www-form-urlencoded');

        let data =
            `grant_type=authorization_code&client_id=${this.configurationProvider.openIDConfiguration.client_id}` +
            `&code_verifier=${this.oidcSecurityCommon.code_verifier}&code=${code}&redirect_uri=${
                this.configurationProvider.openIDConfiguration.redirect_url
            }`;
        if (this.oidcSecurityCommon.silentRenewRunning === 'running') {
            data =
                `grant_type=authorization_code&client_id=${this.configurationProvider.openIDConfiguration.client_id}` +
                `&code_verifier=${this.oidcSecurityCommon.code_verifier}&code=${code}&redirect_uri=${
                    this.configurationProvider.openIDConfiguration.silent_redirect_url
                }`;
        }

        this.httpClient
            .post(tokenRequestUrl, data, { headers: headers })
            .pipe(
                map(response => {
                    let obj: any = new Object();
                    obj = response;
                    obj.state = state;
                    obj.session_state = session_state;

                    this.authorizedCodeFlowCallbackProcedure(obj);
                }),
                catchError(error => {
                    this.loggerService.logError(error);
                    this.loggerService.logError(`OidcService code request ${this.configurationProvider.openIDConfiguration.stsServer}`);
                    return of(false);
                })
            )
            .subscribe();
    }

    // Code Flow
    private authorizedCodeFlowCallbackProcedure(result: any) {
        const silentRenew = this.oidcSecurityCommon.silentRenewRunning;
        const isRenewProcess = silentRenew === 'running';

        this.loggerService.logDebug('BEGIN authorized Code Flow Callback, no auth data');
        this.resetAuthorizationData(isRenewProcess);
        console.log('--------------------- > authorizedCallbackProcedure');
        this.authorizedCallbackProcedure(result, isRenewProcess);
    }

    // Implicit Flow
    private authorizedImplicitFlowCallbackProcedure(hash?: string) {
        const silentRenew = this.oidcSecurityCommon.silentRenewRunning;
        const isRenewProcess = silentRenew === 'running';

        this.loggerService.logDebug('BEGIN authorizedCallback, no auth data');
        this.resetAuthorizationData(isRenewProcess);

        hash = hash || window.location.hash.substr(1);

        const result: any = hash.split('&').reduce(function(resultData: any, item: string) {
            const parts = item.split('=');
            resultData[<string>parts.shift()] = parts.join('=');
            return resultData;
        }, {});
        console.log('--------------------- > authorizedCallbackProcedure');
        this.authorizedCallbackProcedure(result, isRenewProcess);
    }

    // Implicit Flow
    authorizedImplicitFlowCallback(hash?: string) {
        this._isModuleSetup
            .pipe(
                filter((isModuleSetup: boolean) => isModuleSetup),
                take(1)
            )
            .subscribe(() => {
                this.authorizedImplicitFlowCallbackProcedure(hash);
            });
    }

    private redirectTo(url: string) {
        window.location.href = url;
    }

    // Implicit Flow
    private authorizedCallbackProcedure(result: any, isRenewProcess: boolean) {
        this.oidcSecurityCommon.authResult = result;

        if (!this.configurationProvider.openIDConfiguration.history_cleanup_off && !isRenewProcess) {
            // reset the history to remove the tokens
            window.history.replaceState({}, window.document.title, window.location.origin + window.location.pathname);
        } else {
            this.loggerService.logDebug('history clean up inactive');
        }

        if (result.error) {
            if (isRenewProcess) {
                this.loggerService.logDebug(result);
            } else {
                this.loggerService.logWarning(result);
            }

            if ((result.error as string) === 'login_required') {
                this._onAuthorizationResult.next(new AuthorizationResult(AuthorizationState.unauthorized, ValidationResult.LoginRequired));
            } else {
                this._onAuthorizationResult.next(new AuthorizationResult(AuthorizationState.unauthorized, ValidationResult.SecureTokenServerError));
            }

<<<<<<< HEAD
            if (!this.configurationProvider.openIDConfiguration.trigger_authorization_result_event && !isRenewProcess) {
                this.router.navigate([this.configurationProvider.openIDConfiguration.unauthorized_route]);
=======
            this.resetAuthorizationData(false);
            this.oidcSecurityCommon.authNonce = '';

            if (!this.authConfiguration.trigger_authorization_result_event && !isRenewProcess) {
                this.router.navigate([this.authConfiguration.unauthorized_route]);
>>>>>>> a85c87bc
            }
        } else {
            this.loggerService.logDebug(result);

            this.loggerService.logDebug('authorizedCallback created, begin token validation');

            this.getSigningKeys().subscribe(
                jwtKeys => {
                    const validationResult = this.getValidatedStateResult(result, jwtKeys);

                    if (validationResult.authResponseIsValid) {
                        this.setAuthorizationData(validationResult.access_token, validationResult.id_token);
                        this.oidcSecurityCommon.silentRenewRunning = '';

                        if (this.configurationProvider.openIDConfiguration.auto_userinfo) {
                            this.getUserinfo(isRenewProcess, result, validationResult.id_token, validationResult.decoded_id_token).subscribe(
                                response => {
                                    if (response) {
                                        this._onAuthorizationResult.next(
                                            new AuthorizationResult(AuthorizationState.authorized, validationResult.state)
                                        );
                                        if (!this.configurationProvider.openIDConfiguration.trigger_authorization_result_event && !isRenewProcess) {
                                            this.router.navigate([this.configurationProvider.openIDConfiguration.post_login_route]);
                                        }
                                    } else {
                                        this._onAuthorizationResult.next(
                                            new AuthorizationResult(AuthorizationState.unauthorized, validationResult.state)
                                        );
                                        if (!this.configurationProvider.openIDConfiguration.trigger_authorization_result_event && !isRenewProcess) {
                                            this.router.navigate([this.configurationProvider.openIDConfiguration.unauthorized_route]);
                                        }
                                    }
                                },
                                err => {
                                    /* Something went wrong while getting signing key */
                                    this.loggerService.logWarning('Failed to retreive user info with error: ' + JSON.stringify(err));
                                }
                            );
                        } else {
                            if (!isRenewProcess) {
                                // userData is set to the id_token decoded, auto get user data set to false
                                this.oidcSecurityUserService.setUserData(validationResult.decoded_id_token);
                                this.setUserData(this.oidcSecurityUserService.getUserData());
                            }

                            this.runTokenValidation();

                            this._onAuthorizationResult.next(new AuthorizationResult(AuthorizationState.authorized, validationResult.state));
                            if (!this.configurationProvider.openIDConfiguration.trigger_authorization_result_event && !isRenewProcess) {
                                this.router.navigate([this.configurationProvider.openIDConfiguration.post_login_route]);
                            }
                        }
                    } else {
                        // something went wrong
                        this.loggerService.logWarning('authorizedCallback, token(s) validation failed, resetting');
                        this.loggerService.logWarning(window.location.hash);
                        this.resetAuthorizationData(false);
                        this.oidcSecurityCommon.silentRenewRunning = '';

                        this._onAuthorizationResult.next(new AuthorizationResult(AuthorizationState.unauthorized, validationResult.state));
                        if (!this.configurationProvider.openIDConfiguration.trigger_authorization_result_event && !isRenewProcess) {
                            this.router.navigate([this.configurationProvider.openIDConfiguration.unauthorized_route]);
                        }
                    }
                },
                err => {
                    /* Something went wrong while getting signing key */
                    this.loggerService.logWarning('Failed to retreive siging key with error: ' + JSON.stringify(err));
                    this.oidcSecurityCommon.silentRenewRunning = '';
                }
            );
        }
    }

    getUserinfo(isRenewProcess = false, result?: any, id_token?: any, decoded_id_token?: any): Observable<boolean> {
        result = result ? result : this.oidcSecurityCommon.authResult;
        id_token = id_token ? id_token : this.oidcSecurityCommon.idToken;
        decoded_id_token = decoded_id_token ? decoded_id_token : this.tokenHelperService.getPayloadFromToken(id_token, false);

        return new Observable<boolean>(observer => {
            // flow id_token token
            if (
                this.configurationProvider.openIDConfiguration.response_type === 'id_token token' ||
                this.configurationProvider.openIDConfiguration.response_type === 'code'
            ) {
                if (isRenewProcess && this._userData.value) {
                    this.oidcSecurityCommon.sessionState = result.session_state;
                    observer.next(true);
                    observer.complete();
                } else {
                    this.oidcSecurityUserService.initUserData().subscribe(() => {
                        this.loggerService.logDebug('authorizedCallback (id_token token || code) flow');

                        const userData = this.oidcSecurityUserService.getUserData();

                        if (this.oidcSecurityValidation.validate_userdata_sub_id_token(decoded_id_token.sub, userData.sub)) {
                            this.setUserData(userData);
                            this.loggerService.logDebug(this.oidcSecurityCommon.accessToken);
                            this.loggerService.logDebug(this.oidcSecurityUserService.getUserData());

                            this.oidcSecurityCommon.sessionState = result.session_state;

                            this.runTokenValidation();
                            observer.next(true);
                        } else {
                            // something went wrong, userdata sub does not match that from id_token
                            this.loggerService.logWarning('authorizedCallback, User data sub does not match sub in id_token');
                            this.loggerService.logDebug('authorizedCallback, token(s) validation failed, resetting');
                            this.resetAuthorizationData(false);
                            observer.next(false);
                        }
                        observer.complete();
                    });
                }
            } else {
                // flow id_token
                this.loggerService.logDebug('authorizedCallback id_token flow');
                this.loggerService.logDebug(this.oidcSecurityCommon.accessToken);

                // userData is set to the id_token decoded. No access_token.
                this.oidcSecurityUserService.setUserData(decoded_id_token);
                this.setUserData(this.oidcSecurityUserService.getUserData());

                this.oidcSecurityCommon.sessionState = result.session_state;

                this.runTokenValidation();

                observer.next(true);
                observer.complete();
            }
        });
    }

    logoff(urlHandler?: (url: string) => any) {
        // /connect/endsession?id_token_hint=...&post_logout_redirect_uri=https://myapp.com
        this.loggerService.logDebug('BEGIN Authorize, no auth data');

        if (this.configurationProvider.wellKnownEndpoints) {
            if (this.configurationProvider.wellKnownEndpoints.end_session_endpoint) {
                const end_session_endpoint = this.configurationProvider.wellKnownEndpoints.end_session_endpoint;
                const id_token_hint = this.oidcSecurityCommon.idToken;
                const url = this.createEndSessionUrl(end_session_endpoint, id_token_hint);

                this.resetAuthorizationData(false);

                if (this.configurationProvider.openIDConfiguration.start_checksession && this.checkSessionChanged) {
                    this.loggerService.logDebug('only local login cleaned up, server session has changed');
                } else if (urlHandler) {
                    urlHandler(url);
                } else {
                    this.redirectTo(url);
                }
            } else {
                this.resetAuthorizationData(false);
                this.loggerService.logDebug('only local login cleaned up, no end_session_endpoint');
            }
        } else {
            this.loggerService.logWarning('authWellKnownEndpoints is undefined');
        }
    }

    refreshSession(): Observable<any> {
        if (!this.configurationProvider.openIDConfiguration.silent_renew) {
            return from([false]);
        }

        this.loggerService.logDebug('BEGIN refresh session Authorize');

        let state = this.oidcSecurityCommon.authStateControl;
        if (state === '' || state === null) {
            state = Date.now() + '' + Math.random() + Math.random();
            this.oidcSecurityCommon.authStateControl = state;
        }

        const nonce = 'N' + Math.random() + '' + Date.now();
        this.oidcSecurityCommon.authNonce = nonce;
        this.loggerService.logDebug('RefreshSession created. adding myautostate: ' + this.oidcSecurityCommon.authStateControl);

        let url = '';

        // Code Flow
        if (this.configurationProvider.openIDConfiguration.response_type === 'code') {
            // code_challenge with "S256"
            const code_verifier = 'C' + Math.random() + '' + Date.now() + '' + Date.now() + Math.random();
            const code_challenge = this.oidcSecurityValidation.generate_code_verifier(code_verifier);

            this.oidcSecurityCommon.code_verifier = code_verifier;

            if (this.configurationProvider.wellKnownEndpoints) {
                url = this.createAuthorizeUrl(
                    true,
                    code_challenge,
                    this.configurationProvider.openIDConfiguration.silent_redirect_url,
                    nonce,
                    state,
                    this.configurationProvider.wellKnownEndpoints.authorization_endpoint || '',
                    'none'
                );
            } else {
                this.loggerService.logWarning('authWellKnownEndpoints is undefined');
            }
        } else {
            if (this.configurationProvider.wellKnownEndpoints) {
                url = this.createAuthorizeUrl(
                    false,
                    '',
                    this.configurationProvider.openIDConfiguration.silent_redirect_url,
                    nonce,
                    state,
                    this.configurationProvider.wellKnownEndpoints.authorization_endpoint || '',
                    'none'
                );
            } else {
                this.loggerService.logWarning('authWellKnownEndpoints is undefined');
            }
        }

        this.oidcSecurityCommon.silentRenewRunning = 'running';
        return this.oidcSecuritySilentRenew.startRenew(url);
    }

    handleError(error: any) {
        this.loggerService.logError(error);
        if (error.status === 403 || error.status === '403') {
            if (this.configurationProvider.openIDConfiguration.trigger_authorization_result_event) {
                this._onAuthorizationResult.next(new AuthorizationResult(AuthorizationState.unauthorized, ValidationResult.NotSet));
            } else {
                this.router.navigate([this.configurationProvider.openIDConfiguration.forbidden_route]);
            }
        } else if (error.status === 401 || error.status === '401') {
            const silentRenew = this.oidcSecurityCommon.silentRenewRunning;

            this.resetAuthorizationData(!!silentRenew);

            if (this.configurationProvider.openIDConfiguration.trigger_authorization_result_event) {
                this._onAuthorizationResult.next(new AuthorizationResult(AuthorizationState.unauthorized, ValidationResult.NotSet));
            } else {
                this.router.navigate([this.configurationProvider.openIDConfiguration.unauthorized_route]);
            }
        }
    }

    startCheckingSilentRenew(): void {
        this.runTokenValidation();
    }

    stopCheckingSilentRenew(): void {
        if (this._scheduledHeartBeat) {
            clearTimeout(this._scheduledHeartBeat);
            this._scheduledHeartBeat = null;
            this.runTokenValidationRunning = false;
        }
    }

    resetAuthorizationData(isRenewProcess: boolean): void {
        if (!isRenewProcess) {
            if (this.configurationProvider.openIDConfiguration.auto_userinfo) {
                // Clear user data. Fixes #97.
                this.setUserData('');
            }

            this.oidcSecurityCommon.resetStorageData(isRenewProcess);
            this.checkSessionChanged = false;
            this.setIsAuthorized(false);
        }
    }

    getEndSessionUrl(): string | undefined {
        if (this.configurationProvider.wellKnownEndpoints) {
            if (this.configurationProvider.wellKnownEndpoints.end_session_endpoint) {
                const end_session_endpoint = this.configurationProvider.wellKnownEndpoints.end_session_endpoint;
                const id_token_hint = this.oidcSecurityCommon.idToken;
                return this.createEndSessionUrl(end_session_endpoint, id_token_hint);
            }
        }
    }

    private getValidatedStateResult(result: any, jwtKeys: JwtKeys): ValidateStateResult {
        if (result.error) {
            return new ValidateStateResult('', '', false, {});
        }

        return this.stateValidationService.validateState(result, jwtKeys);
    }

    private setUserData(userData: any): void {
        this.oidcSecurityCommon.userData = userData;
        this._userData.next(userData);
    }

    private setIsAuthorized(isAuthorized: boolean): void {
        this._isAuthorized.next(isAuthorized);
    }

    private setAuthorizationData(access_token: any, id_token: any) {
        if (this.oidcSecurityCommon.accessToken !== '') {
            this.oidcSecurityCommon.accessToken = '';
        }

        this.loggerService.logDebug(access_token);
        this.loggerService.logDebug(id_token);
        this.loggerService.logDebug('storing to storage, getting the roles');
        this.oidcSecurityCommon.accessToken = access_token;
        this.oidcSecurityCommon.idToken = id_token;
        this.setIsAuthorized(true);
        this.oidcSecurityCommon.isAuthorized = true;
    }

    private createAuthorizeUrl(
        isCodeFlow: boolean,
        code_challenge: string,
        redirect_url: string,
        nonce: string,
        state: string,
        authorization_endpoint: string,
        prompt?: string
    ): string {
        const urlParts = authorization_endpoint.split('?');
        const authorizationUrl = urlParts[0];
        let params = new HttpParams({
            fromString: urlParts[1],
            encoder: new UriEncoder(),
        });
        params = params.set('client_id', this.configurationProvider.openIDConfiguration.client_id);
        params = params.append('redirect_uri', redirect_url);
        params = params.append('response_type', this.configurationProvider.openIDConfiguration.response_type);
        params = params.append('scope', this.configurationProvider.openIDConfiguration.scope);
        params = params.append('nonce', nonce);
        params = params.append('state', state);

        if (isCodeFlow) {
            params = params.append('code_challenge', code_challenge);
            params = params.append('code_challenge_method', 'S256');
        }

        if (prompt) {
            params = params.append('prompt', prompt);
        }

        if (this.configurationProvider.openIDConfiguration.hd_param) {
            params = params.append('hd', this.configurationProvider.openIDConfiguration.hd_param);
        }

        const customParams = Object.assign({}, this.oidcSecurityCommon.customRequestParams);

        Object.keys(customParams).forEach(key => {
            params = params.append(key, customParams[key].toString());
        });

        return `${authorizationUrl}?${params}`;
    }

    private createEndSessionUrl(end_session_endpoint: string, id_token_hint: string) {
        const urlParts = end_session_endpoint.split('?');

        const authorizationEndsessionUrl = urlParts[0];

        let params = new HttpParams({
            fromString: urlParts[1],
            encoder: new UriEncoder(),
        });
        params = params.set('id_token_hint', id_token_hint);
        params = params.append('post_logout_redirect_uri', this.configurationProvider.openIDConfiguration.post_logout_redirect_uri);

        return `${authorizationEndsessionUrl}?${params}`;
    }

    private getSigningKeys(): Observable<JwtKeys> {
        if (this.configurationProvider.wellKnownEndpoints) {
            this.loggerService.logDebug('jwks_uri: ' + this.configurationProvider.wellKnownEndpoints.jwks_uri);

            return this.oidcDataService
                .get<JwtKeys>(this.configurationProvider.wellKnownEndpoints.jwks_uri || '')
                .pipe(catchError(this.handleErrorGetSigningKeys));
        } else {
            this.loggerService.logWarning('getSigningKeys: authWellKnownEndpoints is undefined');
        }

        return this.oidcDataService.get<JwtKeys>('undefined').pipe(catchError(this.handleErrorGetSigningKeys));
    }

    private handleErrorGetSigningKeys(error: Response | any) {
        let errMsg: string;
        if (error instanceof Response) {
            const body = error.json() || {};
            const err = JSON.stringify(body);
            errMsg = `${error.status} - ${error.statusText || ''} ${err}`;
        } else {
            errMsg = error.message ? error.message : error.toString();
        }
        console.error(errMsg);
        return observableThrowError(errMsg);
    }

    private runTokenValidation() {
        if (this.runTokenValidationRunning || !this.configurationProvider.openIDConfiguration.silent_renew) {
            return;
        }
        this.runTokenValidationRunning = true;
        this.loggerService.logDebug('runTokenValidation silent-renew running');

        /**
            First time: delay 10 seconds to call silentRenewHeartBeatCheck
            Afterwards: Run this check in a 5 second interval only AFTER the previous operation ends.
         */
        const silentRenewHeartBeatCheck = () => {
            this.loggerService.logDebug(
                'silentRenewHeartBeatCheck\r\n' +
                    `\tsilentRenewRunning: ${this.oidcSecurityCommon.silentRenewRunning === 'running'}\r\n` +
                    `\tidToken: ${!!this.getIdToken()}\r\n` +
                    `\t_userData.value: ${!!this._userData.value}`
            );
            if (this._userData.value && this.oidcSecurityCommon.silentRenewRunning !== 'running' && this.getIdToken()) {
                if (
                    this.oidcSecurityValidation.isTokenExpired(
                        this.oidcSecurityCommon.idToken,
                        this.configurationProvider.openIDConfiguration.silent_renew_offset_in_seconds
                    )
                ) {
                    this.loggerService.logDebug('IsAuthorized: id_token isTokenExpired, start silent renew if active');

                    if (this.configurationProvider.openIDConfiguration.silent_renew) {
                        this.refreshSession().subscribe(
                            () => {
                                this._scheduledHeartBeat = setTimeout(silentRenewHeartBeatCheck, 3000);
                            },
                            (err: any) => {
                                this.loggerService.logError('Error: ' + err);
                                this._scheduledHeartBeat = setTimeout(silentRenewHeartBeatCheck, 3000);
                            }
                        );
                        /* In this situation, we schedule a heatbeat check only when silentRenew is finished.
                        We don't want to schedule another check so we have to return here */
                        return;
                    } else {
                        this.resetAuthorizationData(false);
                    }
                }
            }

            /* Delay 3 seconds and do the next check */
            this._scheduledHeartBeat = setTimeout(silentRenewHeartBeatCheck, 3000);
        };

        this.zone.runOutsideAngular(() => {
            /* Initial heartbeat check */
            this._scheduledHeartBeat = setTimeout(silentRenewHeartBeatCheck, 10000);
        });
    }

    private silentRenewEventHandler(e: CustomEvent) {
        this.loggerService.logDebug('silentRenewEventHandler');

        if (this.configurationProvider.openIDConfiguration.response_type === 'code') {
            const urlParts = e.detail.toString().split('?');
            const params = new HttpParams({
                fromString: urlParts[1],
            });
            const code = params.get('code');
            const state = params.get('state');
            const session_state = params.get('session_state');
            const error = params.get('error');
            if (code && state) {
                this.requestTokensWithCodeProcedure(code, state, session_state);
            }
            if (error) {
                this._onAuthorizationResult.next(new AuthorizationResult(AuthorizationState.unauthorized, ValidationResult.LoginRequired));
                this.resetAuthorizationData(false);
                this.oidcSecurityCommon.authNonce = '';
                this.loggerService.logDebug(e.detail.toString());
            }
        } else {
            // ImplicitFlow
            this.authorizedImplicitFlowCallback(e.detail);
        }
    }
}<|MERGE_RESOLUTION|>--- conflicted
+++ resolved
@@ -466,16 +466,12 @@
                 this._onAuthorizationResult.next(new AuthorizationResult(AuthorizationState.unauthorized, ValidationResult.SecureTokenServerError));
             }
 
-<<<<<<< HEAD
+            this.resetAuthorizationData(false);
+            this.oidcSecurityCommon.authNonce = '';
+            
             if (!this.configurationProvider.openIDConfiguration.trigger_authorization_result_event && !isRenewProcess) {
                 this.router.navigate([this.configurationProvider.openIDConfiguration.unauthorized_route]);
-=======
-            this.resetAuthorizationData(false);
-            this.oidcSecurityCommon.authNonce = '';
-
-            if (!this.authConfiguration.trigger_authorization_result_event && !isRenewProcess) {
-                this.router.navigate([this.authConfiguration.unauthorized_route]);
->>>>>>> a85c87bc
+
             }
         } else {
             this.loggerService.logDebug(result);
